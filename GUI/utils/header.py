--- conflicted
+++ resolved
@@ -36,7 +36,6 @@
         grid1.addWidget(emergency_button, 0, 4,
                         alignment=Qt.AlignCenter)
 
-<<<<<<< HEAD
         pBarSplitter = QSplitter(Qt.Vertical)
         self.pBarContainer = progressBar.ProgressBar()
         pBarSplitter.addWidget(self.pBarContainer.label)
@@ -44,8 +43,6 @@
         grid1.addWidget(pBarSplitter, 0,
                         1, alignment=Qt.AlignCenter)
 
-=======
->>>>>>> 97f6aadf
         grid2 = QGridLayout(self)
         self.b1 = QPushButton("Home")
         self.b1.clicked.connect(lambda: self.navbar(self.b1))
@@ -76,20 +73,6 @@
         hbox.addLayout(vbox)
         self.setStyleSheet(qstr)
 
-<<<<<<< HEAD
-=======
-        splitter4 = QSplitter(Qt.Horizontal)
-        self.pBarContainer = progressBar.ProgressBar()
-        splitter4.addWidget(self.pBarContainer.label)
-
-        # PROGRESS BAR
-        splitter4.addWidget(self.pBarContainer.pBar)
-        splitter4.setSizes([int(self.height / 30), int(self.height / 30)])
-
-
-
-
-
         hyperloop = QPixmap('state_icons/logo.png')
         hyperloop = hyperloop.scaled(200, 100)
         label = QLabel()
@@ -102,12 +85,6 @@
 
         hbox.addWidget(splitter4)
 
-
-
-
-
-
->>>>>>> 97f6aadf
         self.timer = QTimer(self, timeout=self.update)
         self.timer.start(1000)
 
