from PyQt5.QtWidgets import *
from PyQt5.QtGui import *
from PyQt5.QtCore import *
from widgets import *
<<<<<<< HEAD
=======
from constants import *
>>>>>>> 088593597150e78bab5f05267d052282c28f0e0b
import pyqtgraph as pg


class Body(QWidget):
    def __init__(self, *args, **kwargs):
        super(Body, self).__init__()
<<<<<<< HEAD
=======
        self.width = args[0]
        self.height = args[1]
<<<<<<< HEAD
        self.live_data = args[2]
>>>>>>> 088593597150e78bab5f05267d052282c28f0e0b
=======
>>>>>>> 09dc643c
        hbox = QHBoxLayout(self)

        sshFile = "utils/body.css"
        with open(sshFile, "r") as fh:
            qstr = str(fh.read())

<<<<<<< HEAD
<<<<<<< HEAD
        home = QSplitter(Qt.Vertical)

        home_footer = QSplitter(Qt.Horizontal)
        bottom_left = QSplitter(Qt.Vertical)
        vel_acc = QSplitter(Qt.Horizontal)

        speedometer = Speedometer()
        accelerometer = Accelerometer()
        vel_acc.addWidget(speedometer)
        vel_acc.addWidget(accelerometer)

        speed = Speed()
        bottom_left.addWidget(vel_acc)
        bottom_left.addWidget(speed)

        prox_sensors = ProximitySensor()
        battery = Battery()
        home_footer.addWidget(bottom_left)
        home_footer.addWidget(prox_sensors)
        home_footer.addWidget(battery)

        # hbox.addWidget(splitter3)

        vgraph = QSplitter(Qt.Horizontal)
        ###

        #graph = TempGraph()
        # vgraph.addWidget(graph)
        vgraph.setSizes([2, 2])

        # hbox.addWidget(vgraph)
        # self.setLayout(hbox)

        # temporary graph, i dont have arduino
        self.temporary = pg.PlotWidget()
        hour = [1, 2, 3, 4, 5, 6, 7, 8, 9, 10]
        temperature = [30, 32, 34, 32, 33, 31, 29, 32, 35, 45]
        #temporary.plot(hour, temperature)

        home.addWidget(self.temporary)
        home.addWidget(home_footer)
        home.setSizes([300, 50])

        hbox.addWidget(home)
        self.setLayout(hbox)
        self.setStyleSheet(qstr)

        self.timer = QTimer(self, timeout=self.update)
        self.timer.start(1000)
        self.x = 0
        self.y = 0
    
    def update(self):
        self.x += 1
        self.y += 1

        pen = pg.mkPen(width=10)
        self.temporary.plot([self.x], [self.y],
                            pen=pen, symbol='x', symbolSize=30)
=======
        # home = QSplitter(Qt.Vertical)
        home = QGridLayout(self)
=======
        home = QSplitter(Qt.Vertical)
>>>>>>> 09dc643c

        home_footer = QSplitter(Qt.Horizontal)
        bottom_left = QSplitter(Qt.Vertical)
        vel_acc = QSplitter(Qt.Horizontal)

        speedometer = Speedometer()
        accelerometer = Accelerometer()
        vel_acc.addWidget(speedometer)
        vel_acc.addWidget(accelerometer)

        speed = Speed()
        bottom_left.addWidget(vel_acc)
        bottom_left.addWidget(speed)

        # temporary graph
        self.temporary_graph = pg.PlotWidget()
        hour = [1, 2, 3, 4, 5, 6, 7, 8, 9, 10]
        temperature = [30, 32, 34, 32, 33, 31, 29, 32, 35, 45]
        self.temporary_graph.resize(int(self.width), int(self.height / 4))

        self.plot_buttons = PlotButtons(self.temporary_graph)

        # Data for plots
        self.x_data = [[], [], [], [], [], []]
        self.y_data = [[], [], [], [], [], []]
        self.current_plot_indices = [0, 0, 0, 0, 0, 0]
        self.current_plot_values = [[0, 0], [0, 0], [0, 0], [0, 0], [0, 0], [0, 0]]  # x,y for each plot
        self.currentPlotIndex = 0 
        self.currentPlotName = "Accelerometer"

        prox_sensors = ProximitySensor()
        home_footer.addWidget(bottom_left)
        home_footer.addWidget(prox_sensors)

        vgraph = QSplitter(Qt.Horizontal)
        vgraph.setSizes([2, 2])

        home.addWidget(self.temporary_graph)
        home.addWidget(self.plot_buttons)
        home.addWidget(home_footer)
        home.setSizes([350, 5, 45])

        hbox.addWidget(home)
        self.setLayout(hbox)
        self.setStyleSheet(qstr)

        self.timer = QTimer(self, timeout=self.update)
        self.timer.start(1000)
        self.x = 0
        self.y = 0

    def update(self):
        current_plot = self.plot_buttons.getCurrentPlot()
        pen = pg.mkPen(width=10)

        if (self.plot_buttons.getRescaleAxesFlag()):
            self.plot_buttons.setRescaleAxesFlag(False)
            x_axes = self.plot_buttons.getXAxesLimits()
            y_axes = self.plot_buttons.getYAxesLimits()
            self.temporary_graph.setXRange(x_axes[0], x_axes[1])
            self.temporary_graph.setYRange(y_axes[0], y_axes[1])

        if (self.plot_buttons.getPlotResetFlag()):
            # Reset the current plot
            self.current_plot_values[current_plot][0] = 0
            self.current_plot_values[current_plot][1] = 0
            self.current_plot_indices[current_plot] = 0
            self.x_data[current_plot] = [0]
            self.y_data[current_plot] = [0]
            self.plot_buttons.setPlotResetFlag(False)

        elif (self.plot_buttons.getChangedPlot()):
            # Reset the plot
            
            self.currentPlotIndex = self.plot_buttons.getCurrentPlot
            self.currentPlotName = self.plot_buttons.getCurrentPlotName
            
            self.temporary_graph.clear()
            # add another getter in plot_buttons to get index of new graph 
            # add another getter to get the name of the chaged graph 
            # add another getter to get the x and y axes (units) of the changed graph

            # Plot all the data for the new plot
            for i in range(len(self.x_data[current_plot])):
                self.temporary_graph.plot([self.x_data[current_plot][i]], [self.y_data[current_plot][i]],
                                          pen=pen, symbol='x', symbolSize=30)

            # Reset the changed plot flag
            self.plot_buttons.setChangedPlot(False)

        else:
            # Updated variables for the next data
            for i in range(NUM_PLOTS):
                # if statement for amount of time left
                self.x_data[i].append(self.current_plot_values[i][0])
                self.y_data[i].append(self.current_plot_values[i][1])
                self.current_plot_values[i][0] += PLOT_INCREMENTS[i]
                self.current_plot_values[i][1] += PLOT_INCREMENTS[i]

            # Get the current index
            currentIndex = self.current_plot_indices[current_plot]

            # Plot the current data point
            self.temporary_graph.plot([self.x_data[current_plot][currentIndex]], [self.y_data[current_plot][currentIndex]],
                                      pen=pen, symbol='x', symbolSize=30)

            # Update the indices for the next datapoint
            self.current_plot_indices[0] += 1
            self.current_plot_indices[1] += 1

    def dimensions(self):
        return self.width, self.height
>>>>>>> 088593597150e78bab5f05267d052282c28f0e0b<|MERGE_RESOLUTION|>--- conflicted
+++ resolved
@@ -2,98 +2,22 @@
 from PyQt5.QtGui import *
 from PyQt5.QtCore import *
 from widgets import *
-<<<<<<< HEAD
-=======
 from constants import *
->>>>>>> 088593597150e78bab5f05267d052282c28f0e0b
 import pyqtgraph as pg
 
 
 class Body(QWidget):
     def __init__(self, *args, **kwargs):
         super(Body, self).__init__()
-<<<<<<< HEAD
-=======
         self.width = args[0]
         self.height = args[1]
-<<<<<<< HEAD
-        self.live_data = args[2]
->>>>>>> 088593597150e78bab5f05267d052282c28f0e0b
-=======
->>>>>>> 09dc643c
         hbox = QHBoxLayout(self)
 
         sshFile = "utils/body.css"
         with open(sshFile, "r") as fh:
             qstr = str(fh.read())
 
-<<<<<<< HEAD
-<<<<<<< HEAD
         home = QSplitter(Qt.Vertical)
-
-        home_footer = QSplitter(Qt.Horizontal)
-        bottom_left = QSplitter(Qt.Vertical)
-        vel_acc = QSplitter(Qt.Horizontal)
-
-        speedometer = Speedometer()
-        accelerometer = Accelerometer()
-        vel_acc.addWidget(speedometer)
-        vel_acc.addWidget(accelerometer)
-
-        speed = Speed()
-        bottom_left.addWidget(vel_acc)
-        bottom_left.addWidget(speed)
-
-        prox_sensors = ProximitySensor()
-        battery = Battery()
-        home_footer.addWidget(bottom_left)
-        home_footer.addWidget(prox_sensors)
-        home_footer.addWidget(battery)
-
-        # hbox.addWidget(splitter3)
-
-        vgraph = QSplitter(Qt.Horizontal)
-        ###
-
-        #graph = TempGraph()
-        # vgraph.addWidget(graph)
-        vgraph.setSizes([2, 2])
-
-        # hbox.addWidget(vgraph)
-        # self.setLayout(hbox)
-
-        # temporary graph, i dont have arduino
-        self.temporary = pg.PlotWidget()
-        hour = [1, 2, 3, 4, 5, 6, 7, 8, 9, 10]
-        temperature = [30, 32, 34, 32, 33, 31, 29, 32, 35, 45]
-        #temporary.plot(hour, temperature)
-
-        home.addWidget(self.temporary)
-        home.addWidget(home_footer)
-        home.setSizes([300, 50])
-
-        hbox.addWidget(home)
-        self.setLayout(hbox)
-        self.setStyleSheet(qstr)
-
-        self.timer = QTimer(self, timeout=self.update)
-        self.timer.start(1000)
-        self.x = 0
-        self.y = 0
-    
-    def update(self):
-        self.x += 1
-        self.y += 1
-
-        pen = pg.mkPen(width=10)
-        self.temporary.plot([self.x], [self.y],
-                            pen=pen, symbol='x', symbolSize=30)
-=======
-        # home = QSplitter(Qt.Vertical)
-        home = QGridLayout(self)
-=======
-        home = QSplitter(Qt.Vertical)
->>>>>>> 09dc643c
 
         home_footer = QSplitter(Qt.Horizontal)
         bottom_left = QSplitter(Qt.Vertical)
@@ -205,5 +129,4 @@
             self.current_plot_indices[1] += 1
 
     def dimensions(self):
-        return self.width, self.height
->>>>>>> 088593597150e78bab5f05267d052282c28f0e0b+        return self.width, self.height