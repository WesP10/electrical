from PyQt5.QtWidgets import *
from PyQt5.QtGui import *
from PyQt5.QtCore import *
from widgets import *
from constants import *
import pyqtgraph as pg

class Body(QWidget):
    def __init__(self, *args, **kwargs):
        super(Body, self).__init__()
        self.width = args[0]
        self.height = args[1]
        hbox = QHBoxLayout(self)

        sshFile = "utils/body.css"
        with open(sshFile, "r") as fh:
            qstr = str(fh.read())

        home = QSplitter(Qt.Vertical)

        plot_button_splitter = QSplitter(Qt.Horizontal)
        home_footer = QSplitter(Qt.Horizontal)
        bottom_left = QSplitter(Qt.Vertical)
        vel_acc = QSplitter(Qt.Horizontal)

        speedometer = Speedometer()
        accelerometer = Accelerometer()
        vel_acc.addWidget(speedometer)
        vel_acc.addWidget(accelerometer)

        speed = Speed()
        bottom_left.addWidget(vel_acc)
        bottom_left.addWidget(speed)

        # temporary graph
        self.temporary_graph = pg.PlotWidget()
        hour = [1, 2, 3, 4, 5, 6, 7, 8, 9, 10]
        temperature = [30, 32, 34, 32, 33, 31, 29, 32, 35, 45]
<<<<<<< HEAD
        self.temporary_graph.resize(self.width, self.height / 4)
=======
        self.temporary.resize(int(self.width), int(self.height / 4))
>>>>>>> 8bfc3197

        self.plot_buttons = PlotButtons(self.temporary_graph)
        plot_button_splitter.addWidget(self.plot_buttons)

        # Data for plots
        self.x_data = [[], []]
        self.y_data = [[], []]
        self.current_plot_indices = [0,0]
        self.current_plot_values = [[0,0], [0,0]] # x,y for each plot

        prox_sensors = ProximitySensor()
        home_footer.addWidget(bottom_left)
        home_footer.addWidget(prox_sensors)

        vgraph = QSplitter(Qt.Horizontal)
        vgraph.setSizes([2, 2])

<<<<<<< HEAD
        # hbox.addWidget(vgraph)
        # self.setLayout(hbox)

        #temporary.plot(hour, temperature)

        home.addWidget(self.temporary_graph)
=======
        home.addWidget(self.temporary)
>>>>>>> 8bfc3197
        home.addWidget(plot_button_splitter)
        home.addWidget(home_footer)
        home.setSizes([300, 50])

        hbox.addWidget(home)
        self.setLayout(hbox)
        self.setStyleSheet(qstr)

        self.timer = QTimer(self, timeout=self.update)
        self.timer.start(1000)
        self.x = 0
        self.y = 0

<<<<<<< HEAD
    def update(self):  
        current_plot = self.plot_buttons.getCurrentPlot()
        pen = pg.mkPen(width=10)
=======
    def update(self):
        if (self.plot_buttons.getRescaleAxesFlag()):
            self.plot_buttons.setRescaleAxesFlag(False)
            x_axes = self.plot_buttons.getXAxesLimits()
            y_axes = self.plot_buttons.getYAxesLimits()
            self.temporary.setXRange(x_axes[0],x_axes[1])
            self.temporary.setYRange(y_axes[0],y_axes[1])
>>>>>>> 8bfc3197

        if (self.plot_buttons.getPlotResetFlag()):
            # Reset the current plot
            self.current_plot_values[current_plot][0] = 0
            self.current_plot_values[current_plot][1] = 0
            self.current_plot_indices[current_plot] = 0
            self.x_data[current_plot] = [0]
            self.y_data[current_plot] = [0]
            self.plot_buttons.setPlotResetFlag(False)

        elif (self.plot_buttons.getChangedPlot()):
            # Reset the plot
            self.temporary_graph.clear()

            # Plot all the data for the new plot
            for i in range(len(self.x_data[current_plot])):
                self.temporary_graph.plot([self.x_data[current_plot][i]], [self.y_data[current_plot][i]],
                                pen=pen, symbol='x', symbolSize=30)

            # Reset the changed plot flag
            self.plot_buttons.setChangedPlot(False)
    
        else:
            # Updated variables for the next data
            for i in range(NUM_PLOTS):
                self.x_data[i].append(self.current_plot_values[i][0])
                self.y_data[i].append(self.current_plot_values[i][1])
                self.current_plot_values[i][0] += PLOT_INCREMENTS[i]
                self.current_plot_values[i][1] += PLOT_INCREMENTS[i]

            # Get the current index
            currentIndex = self.current_plot_indices[current_plot]

            # Plot the current data point
            self.temporary_graph.plot([self.x_data[current_plot][currentIndex]], [self.y_data[current_plot][currentIndex]],
                                pen=pen, symbol='x', symbolSize=30)
            
            # Update the indices for the next datapoint
            self.current_plot_indices[0] += 1
            self.current_plot_indices[1] += 1
            

<|MERGE_RESOLUTION|>--- conflicted
+++ resolved
@@ -36,11 +36,7 @@
         self.temporary_graph = pg.PlotWidget()
         hour = [1, 2, 3, 4, 5, 6, 7, 8, 9, 10]
         temperature = [30, 32, 34, 32, 33, 31, 29, 32, 35, 45]
-<<<<<<< HEAD
-        self.temporary_graph.resize(self.width, self.height / 4)
-=======
-        self.temporary.resize(int(self.width), int(self.height / 4))
->>>>>>> 8bfc3197
+        self.temporary_graph.resize(int(self.width), int(self.height / 4))
 
         self.plot_buttons = PlotButtons(self.temporary_graph)
         plot_button_splitter.addWidget(self.plot_buttons)
@@ -58,16 +54,7 @@
         vgraph = QSplitter(Qt.Horizontal)
         vgraph.setSizes([2, 2])
 
-<<<<<<< HEAD
-        # hbox.addWidget(vgraph)
-        # self.setLayout(hbox)
-
-        #temporary.plot(hour, temperature)
-
         home.addWidget(self.temporary_graph)
-=======
-        home.addWidget(self.temporary)
->>>>>>> 8bfc3197
         home.addWidget(plot_button_splitter)
         home.addWidget(home_footer)
         home.setSizes([300, 50])
@@ -81,19 +68,16 @@
         self.x = 0
         self.y = 0
 
-<<<<<<< HEAD
     def update(self):  
         current_plot = self.plot_buttons.getCurrentPlot()
         pen = pg.mkPen(width=10)
-=======
-    def update(self):
+
         if (self.plot_buttons.getRescaleAxesFlag()):
             self.plot_buttons.setRescaleAxesFlag(False)
             x_axes = self.plot_buttons.getXAxesLimits()
             y_axes = self.plot_buttons.getYAxesLimits()
-            self.temporary.setXRange(x_axes[0],x_axes[1])
-            self.temporary.setYRange(y_axes[0],y_axes[1])
->>>>>>> 8bfc3197
+            self.temporary_graph.setXRange(x_axes[0],x_axes[1])
+            self.temporary_graph.setYRange(y_axes[0],y_axes[1])
 
         if (self.plot_buttons.getPlotResetFlag()):
             # Reset the current plot
