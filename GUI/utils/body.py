--- conflicted
+++ resolved
@@ -116,11 +116,7 @@
 
             # Update the indices for the next datapoint
             self.current_plot_indices[0] += 1
-<<<<<<< HEAD
-            self.current_plot_indices[1] += 1
-=======
             self.current_plot_indices[1] += 1
 
     def dimensions(self):
-        return self.width, self.height
->>>>>>> 5fa5203d
+        return self.width, self.height