from PyQt5.QtWidgets import *
from PyQt5.QtGui import *
from PyQt5.QtCore import *
from widgets import *
from constants import *
import pyqtgraph as pg


class Body(QWidget):
    def __init__(self, *args, **kwargs):
        super(Body, self).__init__()
        self.width = args[0]
        self.height = args[1]
        self.live_data = args[2]
        hbox = QHBoxLayout(self)

        sshFile = "utils/body.css"
        with open(sshFile, "r") as fh:
            qstr = str(fh.read())

        # home = QSplitter(Qt.Vertical)
        home = QGridLayout(self)

        plot_button_grid = QGridLayout(self)
        home_footer = QGridLayout(self)
        bottom_left = QGridLayout(self)  # vertical
        vel_acc = QGridLayout(self)

        speedometer = Speedometer()
        accelerometer = Accelerometer()

        vel_acc.addWidget(speedometer, 0, 0)
        vel_acc.addWidget(accelerometer, 0, 1)

        speed = Speed()
        bottom_left.addLayout(vel_acc, 0, 0)
        bottom_left.addWidget(speed, 1, 0)

        # use live data, else dummy graph
        if self.live_data:
            self.graph = Thermistor()
        else:
            self.graph = pg.PlotWidget()
            hour = [1, 2, 3, 4, 5, 6, 7, 8, 9, 10]
            temperature = [30, 32, 34, 32, 33, 31, 29, 32, 35, 45]
            self.graph.resize(int(self.width), int(self.height / 4))

<<<<<<< HEAD
        self.plot_buttons = PlotButtons(self.temporary_graph)
        plot_button_grid.addWidget(self.plot_buttons, 0, 0)
=======
        self.plot_buttons = PlotButtons(self.graph)
>>>>>>> 3587fe19

        # Data for plots
        self.x_data = [[], []]
        self.y_data = [[], []]
        self.current_plot_indices = [0, 0]
        self.current_plot_values = [[0, 0], [0, 0]]  # x,y for each plot

        prox_sensors = ProximitySensor()

        home_footer.addLayout(bottom_left, 0, 0)
        home_footer.addWidget(prox_sensors, 0, 1)

        vgraph = QSplitter(Qt.Horizontal)
        vgraph.setSizes([2, 2])

<<<<<<< HEAD
        home.addWidget(self.temporary_graph, 0, 0)
        home.addLayout(plot_button_grid, 1, 0)
        home.addLayout(home_footer, 2, 0)
=======
        home.addWidget(self.graph)
        home.addWidget(self.plot_buttons)
        home.addWidget(home_footer)
        home.setSizes([350, 5, 45])
>>>>>>> 3587fe19

        hbox.addLayout(home)
        self.setLayout(hbox)
        # body.css affects the thermistor graph
        # self.setStyleSheet(qstr)

        # use dummy update function
        if not self.live_data:
            self.timer = QTimer(self, timeout=self.update)
            self.timer.start(1000)
            self.x = 0
            self.y = 0

    def update(self):
        current_plot = self.plot_buttons.getCurrentPlot()
        pen = pg.mkPen(width=10)

        if (self.plot_buttons.getRescaleAxesFlag()):
            self.plot_buttons.setRescaleAxesFlag(False)
            x_axes = self.plot_buttons.getXAxesLimits()
            y_axes = self.plot_buttons.getYAxesLimits()
            self.graph.setXRange(x_axes[0], x_axes[1])
            self.graph.setYRange(y_axes[0], y_axes[1])

        if (self.plot_buttons.getPlotResetFlag()):
            # Reset the current plot
            self.current_plot_values[current_plot][0] = 0
            self.current_plot_values[current_plot][1] = 0
            self.current_plot_indices[current_plot] = 0
            self.x_data[current_plot] = [0]
            self.y_data[current_plot] = [0]
            self.plot_buttons.setPlotResetFlag(False)

        elif (self.plot_buttons.getChangedPlot()):
            # Reset the plot
            self.graph.clear()

            # Plot all the data for the new plot
            for i in range(len(self.x_data[current_plot])):
                self.graph.plot([self.x_data[current_plot][i]], [self.y_data[current_plot][i]],
                                pen=pen, symbol='x', symbolSize=30)

            # Reset the changed plot flag
            self.plot_buttons.setChangedPlot(False)

        else:
            # Updated variables for the next data
            for i in range(NUM_PLOTS):
                self.x_data[i].append(self.current_plot_values[i][0])
                self.y_data[i].append(self.current_plot_values[i][1])
                self.current_plot_values[i][0] += PLOT_INCREMENTS[i]
                self.current_plot_values[i][1] += PLOT_INCREMENTS[i]

            # Get the current index
            currentIndex = self.current_plot_indices[current_plot]

            # Plot the current data point
            self.graph.plot([self.x_data[current_plot][currentIndex]], [self.y_data[current_plot][currentIndex]],
                            pen=pen, symbol='x', symbolSize=30)

            # Update the indices for the next datapoint
            self.current_plot_indices[0] += 1
            self.current_plot_indices[1] += 1

    def dimensions(self):
        return self.width, self.height
<|MERGE_RESOLUTION|>--- conflicted
+++ resolved
@@ -45,12 +45,8 @@
             temperature = [30, 32, 34, 32, 33, 31, 29, 32, 35, 45]
             self.graph.resize(int(self.width), int(self.height / 4))
 
-<<<<<<< HEAD
-        self.plot_buttons = PlotButtons(self.temporary_graph)
+        self.plot_buttons = PlotButtons(self.graph)
         plot_button_grid.addWidget(self.plot_buttons, 0, 0)
-=======
-        self.plot_buttons = PlotButtons(self.graph)
->>>>>>> 3587fe19
 
         # Data for plots
         self.x_data = [[], []]
@@ -66,16 +62,9 @@
         vgraph = QSplitter(Qt.Horizontal)
         vgraph.setSizes([2, 2])
 
-<<<<<<< HEAD
-        home.addWidget(self.temporary_graph, 0, 0)
+        home.addWidget(self.graph, 0, 0)
         home.addLayout(plot_button_grid, 1, 0)
         home.addLayout(home_footer, 2, 0)
-=======
-        home.addWidget(self.graph)
-        home.addWidget(self.plot_buttons)
-        home.addWidget(home_footer)
-        home.setSizes([350, 5, 45])
->>>>>>> 3587fe19
 
         hbox.addLayout(home)
         self.setLayout(hbox)
@@ -141,4 +130,4 @@
             self.current_plot_indices[1] += 1
 
     def dimensions(self):
-        return self.width, self.height
+        return self.width, self.height