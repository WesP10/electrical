from PyQt5.QtWidgets import *
from PyQt5.QtCore import *
from PyQt5 import QtGui
import sys
from widgets import *
from utils.header import Header
from utils.body import Body
from utils.visualizer import Visualizer
<<<<<<< HEAD
=======
from utils.batteryPage import BatteryPage
from utils.FSM import FSM
<<<<<<< HEAD
from utils import stateMachine
import constants
>>>>>>> 088593597150e78bab5f05267d052282c28f0e0b
=======
>>>>>>> 09dc643c


class MainWindow(QWidget):
    def __init__(self, *args, **kwargs):
        super(MainWindow, self).__init__()

        # Insert change here
        self.setWindowTitle("Hyperloop GUI")

        hbox = QHBoxLayout(self)

<<<<<<< HEAD
        # bottom = QFrame()
        # bottom.setFrameShape(QFrame.StyledPanel)
        width = 1250
        height = 900

        header = Header(w=width, h=height)
        header.b1.clicked.connect(
            lambda: self.renderPage(header.navbar(header.b1)))
        header.b2.clicked.connect(
            lambda: self.renderPage(header.navbar(header.b2)))
        header.b3.clicked.connect(
            lambda: self.renderPage(header.navbar(header.b3)))
        header.b4.clicked.connect(
            lambda: self.renderPage(header.navbar(header.b4)))

        self.Stack = QStackedWidget(self)

        body = Body()
        visualizer = Visualizer()

        self.Stack.addWidget(body)
        self.Stack.addWidget(visualizer)

        splitter4 = QSplitter(Qt.Vertical)
        splitter4.addWidget(header)

        splitter4.addWidget(self.Stack)
        splitter4.setSizes([50, 350])

        hbox.addWidget(splitter4)

=======
        width = 1250
        height = 900

        header = Header(w=int(width), h=int(height))
        header.b1.clicked.connect(
            lambda: self.renderPage(header.navbar(header.b1)))
        header.b2.clicked.connect(
            lambda: self.renderPage(header.navbar(header.b2)))
        header.b3.clicked.connect(
            lambda: self.renderPage(header.navbar(header.b3)))
        header.b4.clicked.connect(
            lambda: self.renderPage(header.navbar(header.b4)))
        header.b5.clicked.connect(
            lambda: self.renderPage(header.navbar(header.b5)))

        self.Stack = QStackedWidget(self)

        body = Body(int(width), int(height))
        visualizer = Visualizer()
        batteryPage = BatteryPage()
        fsm = FSM(width, height)

        self.Stack.addWidget(body)
        self.Stack.addWidget(visualizer)
        self.Stack.addWidget(batteryPage)
        # temperature page not implemented yet
        self.Stack.addWidget(Body(width, height))
        self.Stack.addWidget(fsm)

        splitter4 = QSplitter(Qt.Vertical)
        splitter4.addWidget(header)

        splitter4.addWidget(self.Stack)
        splitter4.setSizes([50, 350])

        hbox.addWidget(splitter4)

>>>>>>> 088593597150e78bab5f05267d052282c28f0e0b
        self.setLayout(hbox)
        QApplication.setStyle(QStyleFactory.create('Cleanlooks'))
        self.setStyleSheet("background-color: #bebebe;")

<<<<<<< HEAD
<<<<<<< HEAD
        self.setGeometry(300, 300, width, height)
=======
=======
        self.setGeometry(300, 300, width, height)

>>>>>>> 09dc643c
        self.showFullScreen()
>>>>>>> 088593597150e78bab5f05267d052282c28f0e0b

    def renderPage(self, i):
        self.Stack.setCurrentIndex(i)<|MERGE_RESOLUTION|>--- conflicted
+++ resolved
@@ -6,16 +6,8 @@
 from utils.header import Header
 from utils.body import Body
 from utils.visualizer import Visualizer
-<<<<<<< HEAD
-=======
 from utils.batteryPage import BatteryPage
 from utils.FSM import FSM
-<<<<<<< HEAD
-from utils import stateMachine
-import constants
->>>>>>> 088593597150e78bab5f05267d052282c28f0e0b
-=======
->>>>>>> 09dc643c
 
 
 class MainWindow(QWidget):
@@ -27,39 +19,6 @@
 
         hbox = QHBoxLayout(self)
 
-<<<<<<< HEAD
-        # bottom = QFrame()
-        # bottom.setFrameShape(QFrame.StyledPanel)
-        width = 1250
-        height = 900
-
-        header = Header(w=width, h=height)
-        header.b1.clicked.connect(
-            lambda: self.renderPage(header.navbar(header.b1)))
-        header.b2.clicked.connect(
-            lambda: self.renderPage(header.navbar(header.b2)))
-        header.b3.clicked.connect(
-            lambda: self.renderPage(header.navbar(header.b3)))
-        header.b4.clicked.connect(
-            lambda: self.renderPage(header.navbar(header.b4)))
-
-        self.Stack = QStackedWidget(self)
-
-        body = Body()
-        visualizer = Visualizer()
-
-        self.Stack.addWidget(body)
-        self.Stack.addWidget(visualizer)
-
-        splitter4 = QSplitter(Qt.Vertical)
-        splitter4.addWidget(header)
-
-        splitter4.addWidget(self.Stack)
-        splitter4.setSizes([50, 350])
-
-        hbox.addWidget(splitter4)
-
-=======
         width = 1250
         height = 900
 
@@ -97,21 +56,13 @@
 
         hbox.addWidget(splitter4)
 
->>>>>>> 088593597150e78bab5f05267d052282c28f0e0b
         self.setLayout(hbox)
         QApplication.setStyle(QStyleFactory.create('Cleanlooks'))
         self.setStyleSheet("background-color: #bebebe;")
 
-<<<<<<< HEAD
-<<<<<<< HEAD
-        self.setGeometry(300, 300, width, height)
-=======
-=======
         self.setGeometry(300, 300, width, height)
 
->>>>>>> 09dc643c
         self.showFullScreen()
->>>>>>> 088593597150e78bab5f05267d052282c28f0e0b
 
     def renderPage(self, i):
         self.Stack.setCurrentIndex(i)