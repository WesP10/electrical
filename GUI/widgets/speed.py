--- conflicted
+++ resolved
@@ -11,46 +11,20 @@
         self.initUI()
 
     def initUI(self):
-<<<<<<< HEAD
-<<<<<<< HEAD
-=======
-        widFile = constants.WIDGETS
-        with open(widFile, "r") as fh:
-            qstr = str(fh.read())
-
->>>>>>> 088593597150e78bab5f05267d052282c28f0e0b
-=======
->>>>>>> 09dc643c
         self.setObjectName("display")
         self.velocity = QLabel(self)
         self.acceleration = QLabel(self)
 
         self.velocity.setText("Current Velocity: " +
                               str(constants.CURRENT_VELOCITY) + " m/s")
-<<<<<<< HEAD
-<<<<<<< HEAD
-        self.velocity.setStyleSheet("background-color : #2B26c1")
-=======
-        self.velocity.setStyleSheet(qstr)
->>>>>>> 088593597150e78bab5f05267d052282c28f0e0b
-=======
         self.velocity.setStyleSheet(
             "font-family: Helvetica; font-size: 14px; background-color : #2B26c1")
->>>>>>> 09dc643c
         self.velocity.setAlignment(Qt.AlignCenter)
 
         self.acceleration.setText("Current Acceleration: " +
                                   str(constants.ACCELERATION) + " m/s²")
-<<<<<<< HEAD
-<<<<<<< HEAD
-        self.acceleration.setStyleSheet("background-color : #2B26c1")
-=======
-        self.acceleration.setStyleSheet(qstr)
->>>>>>> 088593597150e78bab5f05267d052282c28f0e0b
-=======
         self.acceleration.setStyleSheet(
             "font-family: Helvetica; font-size: 14px; background-color : #2B26c1")
->>>>>>> 09dc643c
         self.acceleration.setAlignment(Qt.AlignCenter)
 
         hbox = QHBoxLayout()
