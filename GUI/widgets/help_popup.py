--- conflicted
+++ resolved
@@ -2,7 +2,6 @@
 from PyQt5.QtGui import *
 from PyQt5.QtCore import QSize
 import sys
-
 
 
 class HelpPopup(QWidget):
@@ -17,17 +16,8 @@
         self.push = QPushButton(self)
         self.push.setText("Help")
         self.push.setFont(QFont('AnyStyle', 18))
-<<<<<<< HEAD
-<<<<<<< HEAD
-        self.push.setStyleSheet(
-            "background-color : rgb(45, 121, 252); border-radius: 5px; font-weight: bold; border: 3px solid black")
-=======
-        self.push.setStyleSheet(qstr)
->>>>>>> 088593597150e78bab5f05267d052282c28f0e0b
-=======
         self.push.setStyleSheet(
             "background-color : #2B26c1; border-radius: 5px; font-family: Helvetica; font-size: 14px; border: 3px #2B26c1")
->>>>>>> 09dc643c
         self.push.clicked.connect(self.pushedHelp)
         self.push.resize(int(self.width), int(self.height))
 
@@ -35,11 +25,7 @@
         self.msgBox = QMessageBox()
         self.msgBox.setWindowTitle("Tutorial on using GUI")
         self.msgBox.setText(
-<<<<<<< HEAD
             "Click on the various buttons in order to receive more information about them")
-=======
-            "Click on the various buttons in order to receive more information about them. On the top you may visualize the design of the pod with the visualizer button, get battery information, check the temperature graphs, and view the state of the pod from the FSM page. On the bottom you may edit the graph of the data, being live plotted.")
->>>>>>> 088593597150e78bab5f05267d052282c28f0e0b
         self.msgBox.setIcon(QMessageBox.Information)
         x = self.msgBox.exec()
 
