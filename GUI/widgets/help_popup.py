--- conflicted
+++ resolved
@@ -19,13 +19,7 @@
         self.push.setStyleSheet(
             "background-color : #2B26c1; border-radius: 5px; font-family: Helvetica; font-size: 14px; border: 3px #2B26c1")
         self.push.clicked.connect(self.pushedHelp)
-<<<<<<< HEAD
-        self.push.resize(self.width, self.height)
-=======
         self.push.resize(int(self.width), int(self.height))
-        #self.push.resize(400, 200)
-        #self.push.move(0, 50)
->>>>>>> f7394179
 
     def pushedHelp(self):
         self.msgBox = QMessageBox()
