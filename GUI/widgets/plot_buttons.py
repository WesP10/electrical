--- conflicted
+++ resolved
@@ -20,33 +20,21 @@
 
     def initUI(self):
 
-<<<<<<< HEAD
         grid = QGridLayout()
-=======
+
         widFile = constants.WIDGETS
         with open(widFile, "r") as fh:
             qstr = str(fh.read())
 
         hbox = QHBoxLayout()
->>>>>>> 97f6aadf
 
         # Reset plot button
         self.reset_plot_button = QPushButton(self)
         self.reset_plot_button.setText("Reset Plot")
-<<<<<<< HEAD
-        self.reset_plot_button.setStyleSheet(
-            "font-family: Helvetica; font-size: 14px; background-color : #2B26c1")
-        self.reset_plot_button.clicked.connect(self.resetPlot)
-
-        self.example_button = QPushButton(self)
-        self.example_button.setText("Example Button")
-        self.example_button.setStyleSheet(
-            "font-family: Helvetica; font-size: 14px; background-color : #2B26c1")
-=======
         self.reset_plot_button.setStyleSheet(qstr)
         self.reset_plot_button.clicked.connect(self.resetPlot)
 
-        self.export_button = QPushButton(self)
+       self.export_button = QPushButton(self)
         self.export_button.setText("Export Graph")
         self.export_button.setStyleSheet(qstr)
         self.export_button.clicked.connect(self.exportGraph)
@@ -55,29 +43,16 @@
         self.downloadButton.setText("Download Data")
         self.downloadButton.setStyleSheet(qstr)
         self.downloadButton.clicked.connect(self.downloadData)
-        
->>>>>>> 97f6aadf
-
+            
         self.plot_dropdown = QComboBox()
         self.plot_dropdown.setEditable(True)
         self.plot_dropdown.lineEdit().setAlignment(Qt.AlignCenter)
         self.plot_dropdown.lineEdit().setReadOnly(True)
         for plot_name in self.plot_names:
             self.plot_dropdown.addItem(plot_name)
-<<<<<<< HEAD
-        self.plot_dropdown.setStyleSheet(
-            "font-family: Helvetica; font-size: 14px; background-color : #2B26c1;")
-        self.plot_dropdown.currentTextChanged.connect(self.plotDropdownChanged)
-
-        grid.addWidget(self.reset_plot_button, 0, 0)
-        grid.addWidget(self.example_button, 0, 1)
-        grid.addWidget(self.plot_dropdown, 0, 2)
-
-=======
         self.plot_dropdown.setStyleSheet(qstr)
         self.plot_dropdown.currentTextChanged.connect(self.plotDropdownChanged)
 
->>>>>>> 97f6aadf
         # Add the widget for resizing the plot axes
         resize_input_widgets = QSplitter(Qt.Horizontal)
         row1 = QSplitter(Qt.Horizontal)
@@ -85,31 +60,6 @@
         row3 = QSplitter(Qt.Horizontal)
 
         self.textbox1 = QLineEdit(self)
-<<<<<<< HEAD
-        self.textbox1.resize(100, 100)
-        self.textbox1.setStyleSheet(
-            "font-family: Helvetica; font-size: 14px; background-color : #2B26c1")
-
-        self.textbox2 = QLineEdit(self)
-        self.textbox2.resize(100, 100)
-        self.textbox2.setStyleSheet(
-            "font-family: Helvetica; font-size: 14px; background-color : #2B26c1")
-
-        self.textbox3 = QLineEdit(self)
-        self.textbox3.resize(100, 100)
-        self.textbox3.setStyleSheet(
-            "font-family: Helvetica; font-size: 14px; background-color : #2B26c1")
-
-        self.textbox4 = QLineEdit(self)
-        self.textbox4.resize(100, 100)
-        self.textbox4.setStyleSheet(
-            "font-family: Helvetica; font-size: 14px; background-color : #2B26c1")
-
-        self.rescale_axes_button = QPushButton(self)
-        self.rescale_axes_button.setText("Rescale Axes")
-        self.rescale_axes_button.setStyleSheet(
-            "font-family: Helvetica; font-size: 14px; background-color : #2B26c1")
-=======
         self.textbox1.setFixedSize(50, 20)
         self.textbox1.setStyleSheet(qstr)
 
@@ -130,7 +80,6 @@
         self.rescale_axes_button.setFixedSize(100, 20)
         
         self.rescale_axes_button.setStyleSheet(qstr)
->>>>>>> 97f6aadf
         self.rescale_axes_button.clicked.connect(self.rescaleAxes)
 
         row1.addWidget(self.textbox1)
@@ -143,23 +92,12 @@
         resize_input_widgets.addWidget(row2)
         resize_input_widgets.addWidget(row3)
 
-<<<<<<< HEAD
-        grid.addWidget(resize_input_widgets, 0, 3)
+        grid.addWidget(self.reset_plot_button, 0, 0)
+        grid.addWidget(self.export_button, 0, 1)
+        grid.addWidget(self.downloadButton, 0, 2)
+        grid.addWidget(self.plot_dropdown, 0, 3)
+        grid.addWidget(resize_input_widgets, 0, 4)
         self.setLayout(grid)
-=======
-        hbox.addWidget(self.reset_plot_button)
-        hbox.addWidget(self.export_button)
-        hbox.addWidget(self.downloadButton)
-        hbox.addWidget(self.plot_dropdown)
-        hbox.addWidget(resize_input_widgets)
-        hbox.setAlignment(self.reset_plot_button, Qt.AlignTop)
-        hbox.setAlignment(self.export_button, Qt.AlignTop)
-        hbox.setAlignment(self.downloadButton, Qt.AlignTop)
-        hbox.setAlignment(self.plot_dropdown, Qt.AlignTop)
-        hbox.setAlignment(resize_input_widgets, Qt.AlignTop)
-
-        self.setLayout(hbox)
->>>>>>> 97f6aadf
 
     def downloadData(self):
         self.plot.getPlotItem().writeCsv("Data.csv")
