--- conflicted
+++ resolved
@@ -28,18 +28,12 @@
             "font-family: Helvetica; font-size: 14px; background-color : #2B26c1")
         self.reset_plot_button.clicked.connect(self.resetPlot)
 
-<<<<<<< HEAD
-        self.example_button = QPushButton(self)
-        self.example_button.setText("Example Button")
-        self.example_button.setStyleSheet(
-            "font-family: Helvetica; font-size: 14px; background-color : #2B26c1")
-=======
+
         self.export_button = QPushButton(self)
         self.export_button.setText("Export Graph")
         self.export_button.setStyleSheet(
             "font-family: Helvetica; font-size: 14px; background-color : #2B26c1")
         self.export_button.clicked.connect(self.exportGraph)
->>>>>>> 5fa5203d
 
         self.plot_dropdown = QComboBox()
         self.plot_dropdown.setEditable(True)
@@ -51,13 +45,6 @@
             "font-family: Helvetica; font-size: 14px; background-color : #2B26c1;")
         self.plot_dropdown.currentTextChanged.connect(self.plotDropdownChanged)
 
-<<<<<<< HEAD
-=======
-        hbox.addWidget(self.reset_plot_button)
-        hbox.addWidget(self.export_button)
-        hbox.addWidget(self.plot_dropdown)
-
->>>>>>> 5fa5203d
         # Add the widget for resizing the plot axes
         resize_input_widgets = QSplitter(Qt.Horizontal)
         row1 = QSplitter(Qt.Horizontal)
@@ -65,47 +52,29 @@
         row3 = QSplitter(Qt.Horizontal)
 
         self.textbox1 = QLineEdit(self)
-<<<<<<< HEAD
         self.textbox1.setFixedSize(50, 20)
-=======
-        self.textbox1.resize(100, 100)
->>>>>>> 5fa5203d
         self.textbox1.setStyleSheet(
             "font-family: Helvetica; font-size: 14px; background-color : #2B26c1")
 
         self.textbox2 = QLineEdit(self)
-<<<<<<< HEAD
         self.textbox2.setFixedSize(50, 20)
-=======
-        self.textbox2.resize(100, 100)
->>>>>>> 5fa5203d
         self.textbox2.setStyleSheet(
             "font-family: Helvetica; font-size: 14px; background-color : #2B26c1")
 
         self.textbox3 = QLineEdit(self)
-<<<<<<< HEAD
         self.textbox3.setFixedSize(50, 20)
-=======
-        self.textbox3.resize(100, 100)
->>>>>>> 5fa5203d
         self.textbox3.setStyleSheet(
             "font-family: Helvetica; font-size: 14px; background-color : #2B26c1")
 
         self.textbox4 = QLineEdit(self)
-<<<<<<< HEAD
         self.textbox4.setFixedSize(50, 20)
-=======
-        self.textbox4.resize(100, 100)
->>>>>>> 5fa5203d
         self.textbox4.setStyleSheet(
             "font-family: Helvetica; font-size: 14px; background-color : #2B26c1")
 
         self.rescale_axes_button = QPushButton(self)
         self.rescale_axes_button.setText("Rescale Axes")
-<<<<<<< HEAD
         self.rescale_axes_button.setFixedSize(100, 20)
-=======
->>>>>>> 5fa5203d
+        
         self.rescale_axes_button.setStyleSheet(
             "font-family: Helvetica; font-size: 14px; background-color : #2B26c1")
         self.rescale_axes_button.clicked.connect(self.rescaleAxes)
@@ -121,15 +90,11 @@
         resize_input_widgets.addWidget(row3)
 
         hbox.addWidget(self.reset_plot_button)
-<<<<<<< HEAD
-        hbox.addWidget(self.example_button)
+        hbox.addWidget(self.export_button)
         hbox.addWidget(self.plot_dropdown)
-=======
-        hbox.addWidget(self.export_button)
->>>>>>> 5fa5203d
         hbox.addWidget(resize_input_widgets)
         hbox.setAlignment(self.reset_plot_button, Qt.AlignTop)
-        hbox.setAlignment(self.example_button, Qt.AlignTop)
+        hbox.setAlignment(self.export_button, Qt.AlignTop)
         hbox.setAlignment(self.plot_dropdown, Qt.AlignTop)
         hbox.setAlignment(resize_input_widgets, Qt.AlignTop)
         self.setLayout(hbox)
