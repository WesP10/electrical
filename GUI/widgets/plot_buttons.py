--- conflicted
+++ resolved
@@ -7,13 +7,10 @@
         super(PlotButtons, self).__init__(None)
         self.plot = plot
         self.plot_reset = False
-<<<<<<< HEAD
         self.current_plot = 0
         self.plot_names = ['Plot 1', 'Plot 2']
         self.changed_plot = False
-=======
         self.rescale_axes = False
->>>>>>> 8bfc3197
         self.initUI()
 
     def initUI(self):
@@ -30,7 +27,6 @@
         self.example_button.setText("Example Button")
         self.example_button.setStyleSheet("font-family: Helvetica; font-size: 14px; background-color : #2B26c1")
 
-<<<<<<< HEAD
         self.plot_dropdown = QComboBox()
         self.plot_dropdown.setEditable(True)
         self.plot_dropdown.lineEdit().setAlignment(Qt.AlignCenter)
@@ -43,7 +39,7 @@
         hbox.addWidget(self.reset_plot_button)
         hbox.addWidget(self.example_button)
         hbox.addWidget(self.plot_dropdown)
-=======
+        
         # Add the widget for resizing the plot axes
         resize_input_widgets = QSplitter(Qt.Vertical)
         row1 = QSplitter(Qt.Horizontal)
@@ -84,7 +80,6 @@
         hbox.addWidget(self.reset_plot_button)
         hbox.addWidget(self.example_button)
         hbox.addWidget(resize_input_widgets)
->>>>>>> 8bfc3197
         self.setLayout(hbox)
 
     def resetPlot(self):
@@ -96,7 +91,6 @@
     
     def getPlotResetFlag(self):
         return self.plot_reset
-<<<<<<< HEAD
 
     def plotDropdownChanged(self, dropdownValue):
         self.current_plot = self.plot_names.index(dropdownValue)
@@ -110,7 +104,6 @@
     
     def setChangedPlot(self, newValue):
         self.changed_plot = newValue
-=======
     
     def rescaleAxes(self):
         self.x_min = int(self.textbox1.text())
@@ -129,5 +122,4 @@
         return [self.x_min, self.x_max]
     
     def getYAxesLimits(self):
-        return [self.y_min, self.y_max]
->>>>>>> 8bfc3197
+        return [self.y_min, self.y_max]