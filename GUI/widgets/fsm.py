from PyQt5.QtWidgets import *
from PyQt5.QtGui import *
from PyQt5.QtCore import *
from utils import stateMachine
import constants
import random


class FSM(QWidget):
    def __init__(self, parent=None):
        super(FSM, self).__init__(parent)
        self.initUI()
        self.fsm = stateMachine.FSM()

    def initUI(self):
<<<<<<< HEAD
<<<<<<< HEAD
        self.state = QLabel(self)

        self.state.setText("Current State: " + constants.CURRENT_STATE)
        self.state.setAlignment(Qt.AlignCenter)
        self.state.setFont(QFont('AnyStyle', 12))
        self.state.setStyleSheet("background-color : #2B26c1")

=======
        widFile = cons.WIDGETS
        with open(widFile, "r") as fh:
            qstr = str(fh.read())

=======
>>>>>>> 09dc643c
        self.im = QPixmap(constants.STATES[constants.CURRENT_STATE])
        self.im = self.im.scaled(
            100, 100, Qt.KeepAspectRatio, Qt.FastTransformation)
        self.label = QLabel()
        self.label.setPixmap(self.im)
        self.label.setFixedWidth(100)
        self.label.setFixedHeight(100)
>>>>>>> 088593597150e78bab5f05267d052282c28f0e0b
        vbox = QVBoxLayout()
        vbox.addWidget(self.label)

        self.setLayout(vbox)
        self.setStyleSheet(
            "font-family: Helvetica; font-size: 14px; background-color : #2B26c1")

        # Use a timer to randomly change state for testing purposes
        self.timerFSMRand = QTimer(self, timeout=self.update)
        self.timerFSMRand.start(2000)

    def update(self):
        newState = self.fsm.allStates[random.randint(
            0, len(self.fsm.allStates) - 1)]
        self.fsm.setState(newState)
        self.im = QPixmap(constants.STATES[self.fsm.getState()])
        self.im = self.im.scaled(
            100, 100, Qt.KeepAspectRatio, Qt.FastTransformation)
        self.label = QLabel()
        self.label.setPixmap(self.im)
        self.label.setFixedWidth(100)
        self.label.setFixedHeight(100)<|MERGE_RESOLUTION|>--- conflicted
+++ resolved
@@ -13,22 +13,6 @@
         self.fsm = stateMachine.FSM()
 
     def initUI(self):
-<<<<<<< HEAD
-<<<<<<< HEAD
-        self.state = QLabel(self)
-
-        self.state.setText("Current State: " + constants.CURRENT_STATE)
-        self.state.setAlignment(Qt.AlignCenter)
-        self.state.setFont(QFont('AnyStyle', 12))
-        self.state.setStyleSheet("background-color : #2B26c1")
-
-=======
-        widFile = cons.WIDGETS
-        with open(widFile, "r") as fh:
-            qstr = str(fh.read())
-
-=======
->>>>>>> 09dc643c
         self.im = QPixmap(constants.STATES[constants.CURRENT_STATE])
         self.im = self.im.scaled(
             100, 100, Qt.KeepAspectRatio, Qt.FastTransformation)
@@ -36,7 +20,6 @@
         self.label.setPixmap(self.im)
         self.label.setFixedWidth(100)
         self.label.setFixedHeight(100)
->>>>>>> 088593597150e78bab5f05267d052282c28f0e0b
         vbox = QVBoxLayout()
         vbox.addWidget(self.label)
 
