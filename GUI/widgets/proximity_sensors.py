--- conflicted
+++ resolved
@@ -18,58 +18,26 @@
         sensor1.setText("Proximity Sensor 1: " +
                         constants.PROXIMITY_SENSOR_STATE1)
         sensor1.setAlignment(Qt.AlignCenter)
-<<<<<<< HEAD
-<<<<<<< HEAD
-        sensor1.setStyleSheet("background-color : #2B26c1")
-=======
-        sensor1.setStyleSheet(qstr)
->>>>>>> 088593597150e78bab5f05267d052282c28f0e0b
-=======
         sensor1.setStyleSheet(
             "font-family: Helvetica; font-size: 14px; background-color : #2B26c1")
->>>>>>> 09dc643c
 
         sensor2.setText("Proximity Sensor 2: " +
                         constants.PROXIMITY_SENSOR_STATE2)
         sensor2.setAlignment(Qt.AlignCenter)
-<<<<<<< HEAD
-<<<<<<< HEAD
-        sensor2.setStyleSheet("background-color : #2B26c1")
-=======
-        sensor2.setStyleSheet(qstr)
->>>>>>> 088593597150e78bab5f05267d052282c28f0e0b
-=======
         sensor2.setStyleSheet(
             "font-family: Helvetica; font-size: 14px; background-color : #2B26c1")
->>>>>>> 09dc643c
 
         sensor3.setText("Proximity Sensor 3: " +
                         constants.PROXIMITY_SENSOR_STATE3)
         sensor3.setAlignment(Qt.AlignCenter)
-<<<<<<< HEAD
-<<<<<<< HEAD
-        sensor3.setStyleSheet("background-color : #2B26c1")
-=======
-        sensor3.setStyleSheet(qstr)
->>>>>>> 088593597150e78bab5f05267d052282c28f0e0b
-=======
         sensor3.setStyleSheet(
             "font-family: Helvetica; font-size: 14px; background-color : #2B26c1")
->>>>>>> 09dc643c
 
         sensor4.setText("Proximity Sensor 4: " +
                         constants.PROXIMITY_SENSOR_STATE4)
         sensor4.setAlignment(Qt.AlignCenter)
-<<<<<<< HEAD
-<<<<<<< HEAD
-        sensor4.setStyleSheet("background-color : #2B26c1")
-=======
-        sensor4.setStyleSheet(qstr)
->>>>>>> 088593597150e78bab5f05267d052282c28f0e0b
-=======
         sensor4.setStyleSheet(
             "font-family: Helvetica; font-size: 14px; background-color : #2B26c1")
->>>>>>> 09dc643c
 
         vbox = QVBoxLayout()
 
